--- conflicted
+++ resolved
@@ -50,7 +50,7 @@
     formatArr = [
       '-f',
       (quality ? ByQuality[quality as keyof typeof ByQuality] : 'bv*') +
-      '[acodec=none]',
+        '[acodec=none]',
     ];
   }
 
@@ -58,25 +58,21 @@
     formatArr = [
       '-f',
       (quality == 'lowest' ? 'w*' : 'b*') +
-      '[vcodec!=none][acodec!=none][ext=' +
-      (type ? type : 'mp4') +
-      ']',
+        '[vcodec!=none][acodec!=none][ext=' +
+        (type ? type : 'mp4') +
+        ']',
     ];
   }
 
   if (filter === 'mergevideo') {
-<<<<<<< HEAD
-    const videoQuality = quality
-      ? ByQuality[quality as keyof typeof ByQuality]
-      : 'bv*';
-    const videoExt = type ? `[ext=${type}]` : '';
-    formatArr = ['-f', `${videoQuality}+ba${videoExt}`];
-=======
     formatArr = [
       '-f',
-      (quality ? ByQuality[quality as keyof typeof ByQuality] : 'bv*') + '+ba' + '[ext=' + (type ? type : 'mp4') + ']',
+      (quality ? ByQuality[quality as keyof typeof ByQuality] : 'bv*') +
+        '+ba' +
+        '[ext=' +
+        (type ? type : 'mp4') +
+        ']',
     ];
->>>>>>> a1e7406d
   }
 
   return formatArr;
